import bpy
import numpy as np
import argparse
import json

from itertools import product

# Update python-path with current blend file directory,
# so that package `tless` can be found.
import sys
p = bpy.path.abspath("//")
if p not in sys.path:
    sys.path.append(p)

from blendtorch import btb
from tless import scene, annotation
from tless.config import DEFAULT_CONFIG

def parse_additional_args(remainder):
    parser = argparse.ArgumentParser()
    parser.add_argument('--json-config')
    return parser.parse_args(remainder)

def main():
    # Parse script arguments passed via blendtorch launcher
    btargs, remainder = btb.parse_blendtorch_args()
    otherargs = parse_additional_args(remainder)

    if otherargs.json_config is not None:
        print('Got custom configuration file.')
        with open(otherargs.json_config, 'r') as fp:
            cfg = json.loads(fp.read())
    else:
        cfg = DEFAULT_CONFIG        

    step = 0
    objs, occs = None, None
    position_gen = None

    def randomize_cam(cam):
        lfrom = btb.utils.random_spherical_loc(
            radius_range=cfg['camera.radius_range'], 
            theta_range=cfg['camera.theta_range']
        )
        cam.look_at(look_at=cfg['camera.lookat'], look_from=lfrom)

    def rasterize_cam(cam):
        # min, max of each coordinate
        radius_range = cfg['camera.radius_range']
        theta_range = cfg['camera.theta_range']
        phi_range = (0, 2 * np.pi)

        # how many values should be sampled inside each coordinate's range
        nradius = cfg["camera.nradius"]
        ntheta = cfg["camera.ntheta"]
        nphi = cfg["camera.nphi"]

        # basically a nested for loop, including min, max boundaries
        # evenly spaced
        coords = product(np.linspace(*radius_range, num=nradius),
                         np.linspace(*theta_range, num=ntheta),
                         np.linspace(*phi_range, num=nphi))

        for radius, theta, phi in coords:
            lfrom = np.array([
                np.sin(theta) * np.cos(phi),
                np.sin(theta) * np.sin(phi),
                np.cos(theta)
            ]) * radius

            cam.look_at(look_at=cfg['camera.lookat'], look_from=lfrom)
            yield (radius, theta, phi)

    def pre_anim(cam):
        nonlocal objs, occs
        nonlocal position_gen
        objs, occs = scene.create_scene(pre_gen_data, cfg)
        if cfg["camera.random"]:
            randomize_cam(cam)
        else:
            position_gen = rasterize_cam(cam)
            lfrom = next(position_gen)  # take a controlled camera step
<<<<<<< HEAD

    def pre_frame(duplex):
        nonlocal update_id, cfg
        msg = duplex.recv(timeoutms=0)

        if msg != None:
            # cfg['scene.num_objects'] = msg["num_objects"]
            # cfg['scene.object_cls_prob'] = msg["object_cls_prob"]

            # the solution above won't work since msg can or cannot
            # contain one of the above keys, use:
            cfg = {**cfg, **msg}
            update_id += 1
=======
>>>>>>> 10220513

    def post_frame(off, pub, anim, cam, pre_gen_data):
        if anim.frameid == 2: 
            # Instead of generating just one image per simulation,
            # we generate N images from the same scene using 
            # random camera poses.       
            for j in range(1, cfg['camera.num_images'] + 1):
                bboxes = annotation.bboxes(cam, objs, pre_gen_data.simplified_xyz)
                visfracs = annotation.compute_visfracs(cam, objs, bboxes)
                pub.publish(
                    image=off.render(), 
                    bboxes=bboxes,
                    visfracs=visfracs,
                    cids=annotation.classids(objs),
                    update_id=update_id,
                )
                if cfg["camera.random"]:
                    randomize_cam(cam)
                else:
                    # take all specified positions if cfg['camera.num_images'] == nradius * ntheta * nphi
                    if j < cfg['camera.num_images']:  # first camera position in pre_anim(cam) !
                        lfrom = next(position_gen)  # take a controlled camera step

    def post_anim(anim):
        nonlocal objs, occs, step
        scene.remove_objects(objs, occs)
        objs, occs = None, None

    # pre-generated reusable data
    pre_gen_data = scene.PreGeneratedData(
        max_occluders=cfg['scene.num_objects'],
        max_materials=cfg['scene.num_objects'],
        num_faces_simplified=300,
        occ_shape=(50,50)
    )
        
    # Make sure every Blender has its own random seed
    np.random.seed(btargs.btseed)

    # Speed up physics
    bpy.context.scene.rigidbody_world.time_scale = 100

    # Data source
    pub = btb.DataPublisher(btargs.btsockets['DATA'], btargs.btid)

    # Control connection
    duplex = btb.DuplexChannel(btargs.btsockets['CTRL'], btargs.btid)

    update_id = 0

    # wait for initialization
    msg = duplex.recv(timeoutms=10 ** 9)

    # cfg is a dictionary created by parsing a json config file once
    cfg['scene.num_objects'] = msg["num_objects"]
    cfg['scene.object_cls_prob'] = msg["object_cls_prob"]

    # Setup default image rendering
    cam = btb.Camera()

    # without compositor
    off = btb.OffScreenRenderer(camera=cam, mode='rgb', gamma_coeff=2.2)
    off.set_render_style(shading='RENDERED', overlays=False)

    # with compositor
    # off = btb.Renderer(btargs.btid, camera=cam, mode='rgb', gamma_coeff=2.0)

    # Setup the animation and run endlessly
    anim = btb.AnimationController()
    anim.pre_animation.add(pre_anim, cam)

    anim.pre_frame.add(pre_frame, duplex)

    anim.post_frame.add(post_frame, off, pub, anim, cam, pre_gen_data)
    anim.post_animation.add(post_anim, anim)
    # Cant use animation system here
    anim.play(frame_range=(1,3), num_episodes=-1, use_animation=False)
    

main()<|MERGE_RESOLUTION|>--- conflicted
+++ resolved
@@ -80,22 +80,6 @@
         else:
             position_gen = rasterize_cam(cam)
             lfrom = next(position_gen)  # take a controlled camera step
-<<<<<<< HEAD
-
-    def pre_frame(duplex):
-        nonlocal update_id, cfg
-        msg = duplex.recv(timeoutms=0)
-
-        if msg != None:
-            # cfg['scene.num_objects'] = msg["num_objects"]
-            # cfg['scene.object_cls_prob'] = msg["object_cls_prob"]
-
-            # the solution above won't work since msg can or cannot
-            # contain one of the above keys, use:
-            cfg = {**cfg, **msg}
-            update_id += 1
-=======
->>>>>>> 10220513
 
     def post_frame(off, pub, anim, cam, pre_gen_data):
         if anim.frameid == 2: 
